--- conflicted
+++ resolved
@@ -5,12 +5,8 @@
 - [ ] Filter: FileSize(bigger_than='2 MB', smaller_than='3 Gb')
 - [ ] Filter: Content / FileContent (#10)
 
-<<<<<<< HEAD
 ## Maybe sometime:
 - [ ] Config: Import config files from custom locations (#14)
-=======
-## Wishlist / sometime:
->>>>>>> 6b385255
 - [ ] Config: 'exclude' directive in rule (like 'filter') -> mode any, all?
 - [ ] Config: Case insensitive filter and action matching
 - [ ] Config: Rule names
@@ -21,14 +17,11 @@
 - [ ] Config: Support ansible 'with_item' list syntax
 - [ ] Core: User plugins
 - [ ] Core: show docstring of individual filters, actions in help
-<<<<<<< HEAD
 - [ ] Core: Use Jinja2 native types instead of python format strings?
             This would allow method execution. Maybe works nicely with taggo?
 - [ ] Core: Undo where possible (#16)
 - [ ] Action: DeleteFolderIfEmpty
-=======
 - [ ] Core: Add Support for S3, SSH, FTP etc. via PyFilesystem
->>>>>>> 6b385255
 - [ ] Action: Zip
 - [ ] Action: E-Mail
 - [ ] Action: Print (on printer)
@@ -38,12 +31,8 @@
 - [ ] Filter: id3 tag data
 - [ ] Filter: Exif data (camera__contains, ...) (https://pypi.org/project/ExifRead/)
 - [ ] Filter: MD5
-<<<<<<< HEAD
-- [ ] Filter: Hashtags (#1)
 - [ ] Filter: CreationDate (#13)
-=======
-- [ ] Filter: Hashtags(query 'people-john,stars>4,USA') -> List / str of hashtags
->>>>>>> 6b385255
+- [ ] Filter: Hashtags(query 'people-john,stars>4,USA') -> List / str of hashtags (#1)
 
 ## Done:
 - [x] Filter: Add `counter_separator` option to Move, Rename, Copy  @2018-10-05

--- conflicted
+++ resolved
@@ -3,10 +3,7 @@
 from unittest.mock import patch
 
 import pytest
-<<<<<<< HEAD
 from mock import patch
-=======
->>>>>>> 0481c834
 
 from organize.compat import Path
 from organize.utils import DotDict
